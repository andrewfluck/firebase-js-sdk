--- conflicted
+++ resolved
@@ -479,9 +479,6 @@
       return step.enableNetwork!
         ? this.doEnableNetwork()
         : this.doDisableNetwork();
-    } else if ('acquirePrimaryLease' in step) {
-      // PORTING NOTE: Only used by web multi-tab tests.
-      return this.doAcquirePrimaryLease();
     } else if ('restart' in step) {
       return this.doRestart();
     } else if ('shutdown' in step) {
@@ -797,14 +794,6 @@
     await this.remoteStore.enableNetwork();
   }
 
-  private async doAcquirePrimaryLease(): Promise<void> {
-    // We drain the queue after running the client metadata refresh task as the
-    // refresh might schedule a primary state callback on the queue as well.
-    return this.queue
-      .runDelayedOperationsEarly(TimerId.ClientMetadataRefresh)
-      .then(() => this.queue.drain());
-  }
-
   private async doShutdown(): Promise<void> {
     await this.remoteStore.shutdown();
     await this.persistence.shutdown();
@@ -1040,7 +1029,6 @@
   }
 }
 
-<<<<<<< HEAD
 /**
  * `Document` mock that implements the `visibilitychange` API used by Firestore.
  */
@@ -1071,10 +1059,6 @@
     if (this.visibilityListener) {
       this.visibilityListener(new Event('visibilitychange'));
     }
-=======
-  protected async destroyPersistence(): Promise<void> {
-    // Nothing to do.
->>>>>>> df183a5c
   }
 }
 
@@ -1261,9 +1245,6 @@
 
   /** Change to a new active user (specified by uid or null for anonymous). */
   changeUser?: string | null;
-
-  /** Attempt to acquire the primary lease. */
-  acquirePrimaryLease?: true; // PORTING NOTE: Only used by web multi-tab tests
 
   /**
    * Restarts the SyncEngine from scratch, except re-uses persistence and auth
