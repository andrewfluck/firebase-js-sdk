/**
 * Copyright 2017 Google Inc.
 *
 * Licensed under the Apache License, Version 2.0 (the "License");
 * you may not use this file except in compliance with the License.
 * You may obtain a copy of the License at
 *
 *   http://www.apache.org/licenses/LICENSE-2.0
 *
 * Unless required by applicable law or agreed to in writing, software
 * distributed under the License is distributed on an "AS IS" BASIS,
 * WITHOUT WARRANTIES OR CONDITIONS OF ANY KIND, either express or implied.
 * See the License for the specific language governing permissions and
 * limitations under the License.
 */

import { Filter, Query, RelationFilter } from '../../../src/core/query';
import { TargetIdGenerator } from '../../../src/core/target_id_generator';
import { TargetId } from '../../../src/core/types';
import { Document, NoDocument } from '../../../src/model/document';
import { DocumentKey } from '../../../src/model/document_key';
import { JsonObject } from '../../../src/model/field_value';
import { mapRpcCodeFromCode } from '../../../src/remote/rpc_error';
import { assert } from '../../../src/util/assert';
import { fail } from '../../../src/util/assert';
import { Code } from '../../../src/util/error';
import { AnyJs } from '../../../src/util/misc';
import * as objUtils from '../../../src/util/obj';
import { isNullOrUndefined } from '../../../src/util/types';
import { TestSnapshotVersion } from '../../util/helpers';

import { RpcError } from './spec_rpc_error';
import {
  runSpec,
  SpecConfig,
  SpecDocument,
  SpecQuery,
  SpecQueryFilter,
  SpecQueryOrderBy,
  SpecStep,
  SpecWatchFilter
} from './spec_test_runner';
import { TimerId } from '../../../src/util/async_queue';

// These types are used in a protected API by SpecBuilder and need to be
// exported.
export type QueryMap = { [query: string]: TargetId };
export type LimboMap = { [key: string]: TargetId };
export type ActiveTargetMap = {
  [targetId: number]: { query: SpecQuery; resumeToken: string };
};

/**
 * Tracks the expected memory state of a client (e.g. the expected active watch
 * targets based on userListens(), userUnlistens(), and watchRemoves()
 * as well as the expectActiveTargets() and expectLimboDocs() expectations).
 *
 * Automatically keeping track of the active targets makes writing tests
 * much simpler and the tests much easier to follow.
 *
 * Whenever the map changes, the expected state is automatically encoded in
 * the tests.
 */
export class ClientMemoryState {
  activeTargets: ActiveTargetMap;
  queryMapping: QueryMap;
  limboMapping: LimboMap;

  queryIdGenerator: TargetIdGenerator;
  limboIdGenerator: TargetIdGenerator;

  constructor() {
    this.reset();
  }

  reset(): void {
    this.queryMapping = {};
    this.limboMapping = {};
    this.activeTargets = {};
    this.queryIdGenerator = TargetIdGenerator.forLocalStore();
    this.limboIdGenerator = TargetIdGenerator.forSyncEngine();
  }
}

/**
 * Provides a high-level language to construct spec tests that can be exported
 * to the spec JSON format or be run as a spec test directly.
 *
 * Exported JSON tests can be used in other clients without the need to
 * duplicate tests in every client.
 */
export class SpecBuilder {
  protected config: SpecConfig = { useGarbageCollection: true, numClients: 1 };
  // currentStep is built up (in particular, expectations can be added to it)
  // until nextStep() is called to append it to steps.
  protected currentStep: SpecStep | null = null;

  private steps: SpecStep[] = [];

  private readonly currentClientState: ClientMemoryState = new ClientMemoryState();

  // Accessor function that can be overridden to return a different
  // `ClientMemoryState`.
  protected get clientState(): ClientMemoryState {
    return this.currentClientState;
  }

  private get queryIdGenerator(): TargetIdGenerator {
    return this.clientState.queryIdGenerator;
  }

  private get limboIdGenerator(): TargetIdGenerator {
    return this.clientState.limboIdGenerator;
  }

  private get queryMapping(): QueryMap {
    return this.clientState.queryMapping;
  }

  private get limboMapping(): LimboMap {
    return this.clientState.limboMapping;
  }

  private get activeTargets(): ActiveTargetMap {
    return this.clientState.activeTargets;
  }

  /**
   * Exports the spec steps as a JSON object that be used in the spec runner.
   */
  toJSON(): { config: SpecConfig; steps: SpecStep[] } {
    this.nextStep();
    return { config: this.config, steps: this.steps };
  }

  /**
   * Run the spec as a test. If persistence is available it will run it with and
   * without persistence enabled.
   */
  runAsTest(name: string, usePersistence: boolean): Promise<void> {
    this.nextStep();
    return runSpec(name, usePersistence, this.config, this.steps);
  }

  // Configures Garbage Collection behavior (on or off). Default is on.
  withGCEnabled(gcEnabled: boolean): this {
    assert(
      !this.currentStep,
      'withGCEnabled() must be called before all spec steps.'
    );
    this.config.useGarbageCollection = gcEnabled;
    return this;
  }

  userListens(query: Query, resumeToken?: string): this {
    this.nextStep();

    let targetId: TargetId = 0;
    if (objUtils.contains(this.queryMapping, query.canonicalId())) {
      if (this.config.useGarbageCollection) {
        throw new Error('Listening to same query twice: ' + query);
      } else {
        targetId = this.queryMapping[query.canonicalId()];
      }
    } else {
      targetId = this.queryIdGenerator.next();
    }

    this.queryMapping[query.canonicalId()] = targetId;
    this.activeTargets[targetId] = {
      query: SpecBuilder.queryToSpec(query),
      resumeToken: resumeToken || ''
    };
    this.currentStep = {
      userListen: [targetId, SpecBuilder.queryToSpec(query)],
      stateExpect: { activeTargets: objUtils.shallowCopy(this.activeTargets) }
    };
    return this;
  }

  /**
   * Registers a previously active target with the test expectations after a
   * stream disconnect.
   */
  restoreListen(query: Query, resumeToken: string): this {
    const targetId = this.queryMapping[query.canonicalId()];

    if (isNullOrUndefined(targetId)) {
      throw new Error("Can't restore an unknown query: " + query);
    }

    this.activeTargets[targetId] = {
      query: SpecBuilder.queryToSpec(query),
      resumeToken
    };

    const currentStep = this.currentStep!;
    currentStep.stateExpect = currentStep.stateExpect || {};
    currentStep.stateExpect.activeTargets = objUtils.shallowCopy(
      this.activeTargets
    );
    return this;
  }

  userUnlistens(query: Query): this {
    this.nextStep();
    if (!objUtils.contains(this.queryMapping, query.canonicalId())) {
      throw new Error('Unlistening to query not listened to: ' + query);
    }
    const targetId = this.queryMapping[query.canonicalId()];
    if (this.config.useGarbageCollection) {
      delete this.queryMapping[query.canonicalId()];
    }
    delete this.activeTargets[targetId];
    this.currentStep = {
      userUnlisten: [targetId, SpecBuilder.queryToSpec(query)],
      stateExpect: { activeTargets: objUtils.shallowCopy(this.activeTargets) }
    };
    return this;
  }

  userSets(key: string, value: JsonObject<AnyJs>): this {
    this.nextStep();
    this.currentStep = {
      userSet: [key, value]
    };
    return this;
  }

  userPatches(key: string, value: JsonObject<AnyJs>): this {
    this.nextStep();
    this.currentStep = {
      userPatch: [key, value]
    };
    return this;
  }

  userDeletes(key: string): this {
    this.nextStep();
    this.currentStep = {
      userDelete: key
    };
    return this;
  }

  // PORTING NOTE: Only used by web multi-tab tests.
  becomeHidden(): this {
    this.nextStep();
    this.currentStep = {
      applyClientState: { visibility: 'hidden' }
    };
    return this;
  }

  // PORTING NOTE: Only used by web multi-tab tests.
  becomeVisible(): this {
    this.nextStep();
    this.currentStep = {
      applyClientState: { visibility: 'visible' }
    };
    return this;
  }

  runTimer(timerId: TimerId): this {
    this.nextStep();
    this.currentStep = { runTimer: timerId };
    return this;
  }

<<<<<<< HEAD
  drainQueue(options?: { expectUserCallback: boolean }): SpecBuilder {
=======
  drainQueue(): this {
>>>>>>> a859ec54
    this.nextStep();
    this.currentStep = {
      drainQueue: {
        expectUserCallback: options ? options.expectUserCallback : false
      }
    };
    return this;
  }

  changeUser(uid: string | null): this {
    this.nextStep();
    this.currentStep = { changeUser: uid };
    return this;
  }

  disableNetwork(): this {
    this.nextStep();
    this.currentStep = {
      enableNetwork: false,
      stateExpect: {
        activeTargets: {},
        limboDocs: []
      }
    };
    return this;
  }

  enableNetwork(): this {
    this.nextStep();
    this.currentStep = {
      enableNetwork: true
    };
    return this;
  }

  restart(): this {
    this.nextStep();
    this.currentStep = {
      restart: true,
      stateExpect: {
        activeTargets: {},
        limboDocs: []
      }
    };
    // Reset our mappings / target ids since all existing listens will be
    // forgotten.
    this.clientState.reset();
    return this;
  }

  shutdown(): this {
    this.nextStep();
    this.currentStep = {
      shutdown: true,
      stateExpect: {
        activeTargets: {},
        limboDocs: []
      }
    };
    // Reset our mappings / target ids since all existing listens will be
    // forgotten.
    this.clientState.reset();
    return this;
  }

  /** Overrides the currently expected set of active targets. */
  expectActiveTargets(
    ...targets: Array<{ query: Query; resumeToken: string }>
  ): this {
    this.assertStep('Active target expectation requires previous step');
    const currentStep = this.currentStep!;
    this.clientState.activeTargets = {};
    targets.forEach(({ query, resumeToken }) => {
      this.activeTargets[this.getTargetId(query)] = {
        query: SpecBuilder.queryToSpec(query),
        resumeToken
      };
    });
    currentStep.stateExpect = currentStep.stateExpect || {};
    currentStep.stateExpect.activeTargets = objUtils.shallowCopy(
      this.activeTargets
    );
    return this;
  }

  /**
   * Expects a document to be in limbo. A targetId is assigned if it's not in
   * limbo yet.
   */
  expectLimboDocs(...keys: DocumentKey[]): this {
    this.assertStep('Limbo expectation requires previous step');
    const currentStep = this.currentStep!;

    // Clear any preexisting limbo watch targets, which we'll re-create as
    // necessary from the provided keys below.
    objUtils.forEach(this.limboMapping, (key, targetId) => {
      delete this.activeTargets[targetId];
    });

    keys.forEach(key => {
      const path = key.path.canonicalString();
      // Create limbo target ID mapping if it was not in limbo yet
      if (!objUtils.contains(this.limboMapping, path)) {
        this.limboMapping[path] = this.limboIdGenerator.next();
      }
      this.activeTargets[this.limboMapping[path]] = {
        query: SpecBuilder.queryToSpec(Query.atPath(key.path)),
        // Limbo doc queries are currently always without resume token
        resumeToken: ''
      };
    });

    currentStep.stateExpect = currentStep.stateExpect || {};
    currentStep.stateExpect.limboDocs = keys.map(k => SpecBuilder.keyToSpec(k));
    currentStep.stateExpect.activeTargets = objUtils.shallowCopy(
      this.activeTargets
    );
    return this;
  }

  /**
   * Special helper for limbo documents that acks with either a document or
   * with no document for NoDocument. This is translated into normal watch
   * messages.
   */
  ackLimbo(version: TestSnapshotVersion, doc: Document | NoDocument): this {
    const query = Query.atPath(doc.key.path);
    this.watchAcks(query);
    if (doc instanceof Document) {
      this.watchSends({ affects: [query] }, doc);
    } else if (doc instanceof NoDocument) {
      // Don't send any updates
    } else {
      fail('Unknown parameter: ' + doc);
    }
    this.watchCurrents(query, 'resume-token-' + version);
    this.watchSnapshots(version);
    return this;
  }

  /**
   * Special helper for limbo documents that acks an unlisten for a limbo doc
   * with either a document or with no document for NoDocument. This is
   * translated into normal watch messages.
   */
  watchRemovesLimboTarget(doc: Document | NoDocument): this {
    const query = Query.atPath(doc.key.path);
    this.watchRemoves(query);
    return this;
  }

  /**
   * Acks a write with a version and optional additional options.
   *
   * expectUserCallback defaults to true if options are omitted.
   */
  writeAcks(
    version: TestSnapshotVersion,
    options?: {
      expectUserCallback: boolean;
    }
  ): this {
    this.nextStep();
    this.currentStep = {
      writeAck: {
        version,
        expectUserCallback: options ? options.expectUserCallback : true
      }
    };
    return this;
  }

  /**
   * Fails a write with an error and optional additional options.
   *
   * expectUserCallback defaults to true if options are omitted.
   */
  failWrite(err: RpcError, options?: { expectUserCallback: boolean }): this {
    this.nextStep();
    this.currentStep = {
      failWrite: {
        error: err,
        expectUserCallback: options ? options.expectUserCallback : true
      }
    };
    return this;
  }

  watchAcks(query: Query): this {
    this.nextStep();
    this.currentStep = {
      watchAck: [this.getTargetId(query)]
    };
    return this;
  }

  // Technically any target change can contain a resume token, but a CURRENT
  // target change is where it makes the most sense in our tests currently.
  // Eventually we want to make the model more generic so we can add resume
  // tokens in other places.
  // TODO(b/37254270): Handle global resume tokens
  watchCurrents(query: Query, resumeToken: string): this {
    this.nextStep();
    this.currentStep = {
      watchCurrent: [[this.getTargetId(query)], resumeToken]
    };
    return this;
  }

  watchRemoves(query: Query, cause?: RpcError): this {
    this.nextStep();
    this.currentStep = {
      watchRemove: { targetIds: [this.getTargetId(query)], cause }
    };
    if (cause) {
      delete this.activeTargets[this.getTargetId(query)];
      this.currentStep.stateExpect = {
        activeTargets: objUtils.shallowCopy(this.activeTargets)
      };
    }
    return this;
  }

  watchSends(
    targets: { affects?: Query[]; removed?: Query[] },
    ...docs: Document[]
  ): this {
    this.nextStep();
    const affects =
      targets.affects &&
      targets.affects.map(query => {
        return this.getTargetId(query);
      });
    const removed =
      targets.removed &&
      targets.removed.map(query => {
        return this.getTargetId(query);
      });
    const specDocs: SpecDocument[] = [];
    for (const doc of docs) {
      specDocs.push(SpecBuilder.docToSpec(doc));
    }
    this.currentStep = {
      watchEntity: {
        docs: specDocs,
        targets: affects,
        removedTargets: removed
      }
    };
    return this;
  }

  watchRemovesDoc(key: DocumentKey, ...targets: Query[]): this {
    this.nextStep();
    this.currentStep = {
      watchEntity: {
        key: SpecBuilder.keyToSpec(key),
        removedTargets: targets.map(query => this.getTargetId(query))
      }
    };
    return this;
  }

  watchFilters(queries: Query[], ...docs: DocumentKey[]): this {
    this.nextStep();
    const targetIds = queries.map(query => {
      return this.getTargetId(query);
    });
    const keys = docs.map(key => {
      return key.path.canonicalString();
    });
    const filter: SpecWatchFilter = [targetIds] as SpecWatchFilter;
    for (const key of keys) {
      filter.push(key);
    }
    this.currentStep = {
      watchFilter: filter
    };
    return this;
  }

  watchResets(...queries: Query[]): this {
    this.nextStep();
    const targetIds = queries.map(query => this.getTargetId(query));
    this.currentStep = {
      watchReset: targetIds
    };
    return this;
  }

  watchSnapshots(version: TestSnapshotVersion): this {
    this.assertStep('Watch snapshot requires previous watch step');
    this.currentStep!.watchSnapshot = version;
    return this;
  }

  watchAcksFull(
    query: Query,
    version: TestSnapshotVersion,
    ...docs: Document[]
  ): this {
    this.watchAcks(query);
    this.watchSends({ affects: [query] }, ...docs);
    this.watchCurrents(query, 'resume-token-' + version);
    this.watchSnapshots(version);
    return this;
  }

  watchStreamCloses(error: Code, opts?: { runBackoffTimer: boolean }): this {
    if (!opts) {
      opts = { runBackoffTimer: true };
    }

    this.nextStep();
    this.currentStep = {
      watchStreamClose: {
        error: {
          code: mapRpcCodeFromCode(error),
          message: 'Simulated Backend Error'
        },
        runBackoffTimer: opts.runBackoffTimer
      }
    };
    return this;
  }

  expectEvents(
    query: Query,
    events: {
      fromCache?: boolean;
      hasPendingWrites?: boolean;
      added?: Document[];
      modified?: Document[];
      removed?: Document[];
      metadata?: Document[];
      errorCode?: Code;
    }
  ): this {
    this.assertStep('Expectations require previous step');
    const currentStep = this.currentStep!;
    if (!currentStep.expect) {
      currentStep.expect = [];
    }
    assert(
      !events.errorCode ||
        !(events.added || events.modified || events.removed || events.metadata),
      "Can't provide both error and events"
    );
    currentStep.expect.push({
      query: SpecBuilder.queryToSpec(query),
      added: events.added && events.added.map(SpecBuilder.docToSpec),
      modified: events.modified && events.modified.map(SpecBuilder.docToSpec),
      removed: events.removed && events.removed.map(SpecBuilder.docToSpec),
      metadata: events.metadata && events.metadata.map(SpecBuilder.docToSpec),
      errorCode: mapRpcCodeFromCode(events.errorCode),
      fromCache: events.fromCache || false,
      hasPendingWrites: events.hasPendingWrites || false
    });
    return this;
  }

  /**
   * Verifies the total number of requests sent to the write backend since test
   * initialization.
   */
  expectWriteStreamRequestCount(num: number): this {
    this.assertStep('Expectations require previous step');
    const currentStep = this.currentStep!;
    currentStep.stateExpect = currentStep.stateExpect || {};
    currentStep.stateExpect.writeStreamRequestCount = num;
    return this;
  }

  /**
   * Verifies the total number of requests sent to the watch backend since test
   * initialization.
   */
  expectWatchStreamRequestCount(num: number): this {
    this.assertStep('Expectations require previous step');
    const currentStep = this.currentStep!;
    currentStep.stateExpect = currentStep.stateExpect || {};
    currentStep.stateExpect.watchStreamRequestCount = num;
    return this;
  }

  expectNumOutstandingWrites(num: number): this {
    this.assertStep('Expectations require previous step');
    const currentStep = this.currentStep!;
    currentStep.stateExpect = currentStep.stateExpect || {};
    currentStep.stateExpect.numOutstandingWrites = num;
    return this;
  }

  expectNumActiveClients(num: number): this {
    this.assertStep('Expectations require previous step');
    const currentStep = this.currentStep!;
    currentStep.stateExpect = currentStep.stateExpect || {};
    currentStep.stateExpect.numActiveClients = num;
    return this;
  }

  expectPrimaryState(isPrimary: boolean): this {
    this.assertStep('Expectations requires previous step');
    const currentStep = this.currentStep!;
    currentStep.stateExpect = currentStep.stateExpect || {};
    currentStep.stateExpect.isPrimary = isPrimary;
    return this;
  }

  private static queryToSpec(query: Query): SpecQuery {
    // TODO(dimond): full query support
    const spec: SpecQuery = { path: query.path.canonicalString() };
    if (query.hasLimit()) {
      spec.limit = query.limit!;
    }
    if (query.filters) {
      spec.filters = query.filters.map((filter: Filter) => {
        if (filter instanceof RelationFilter) {
          // TODO(dimond): Support non-JSON primitive values?
          return [
            filter.field.canonicalString(),
            filter.op.name,
            filter.value.value()
          ] as SpecQueryFilter;
        } else {
          return fail('Unknown filter: ' + filter);
        }
      });
    }
    if (query.explicitOrderBy) {
      spec.orderBys = query.explicitOrderBy.map(orderBy => {
        return [
          orderBy.field.canonicalString(),
          orderBy.dir.name
        ] as SpecQueryOrderBy;
      });
    }
    return spec;
  }

  private static docToSpec(doc: Document): SpecDocument {
    const spec: SpecDocument = [
      SpecBuilder.keyToSpec(doc.key),
      doc.version.toMicroseconds(),
      doc.data.value()
    ];
    if (doc.hasLocalMutations) {
      spec.push('local');
    }
    return spec;
  }

  private static keyToSpec(key: DocumentKey): string {
    return key.path.canonicalString();
  }

  protected nextStep(): void {
    if (this.currentStep !== null) {
      this.steps.push(this.currentStep);
      this.currentStep = null;
    }
  }

  private assertStep(msg: string): void {
    if (this.currentStep === null) {
      throw new Error('Expected a previous step: ' + msg);
    }
  }

  private getTargetId(query: Query): TargetId {
    const queryTargetId = this.queryMapping[query.canonicalId()];
    const limboTargetId = this.limboMapping[query.path.canonicalString()];
    if (queryTargetId && limboTargetId) {
      // TODO(dimond): add support for query for doc and limbo doc at the same
      // time?
      fail('Found both query and limbo doc with target ID, not supported yet');
    }
    const targetId = queryTargetId || limboTargetId;
    assert(
      !isNullOrUndefined(targetId),
      'No target ID found for query/limbo doc in spec'
    );
    return targetId;
  }
}

/**
 * SpecBuilder that supports serialized interactions between different clients.
 *
 * Use `client(clientIndex)` to switch between clients.
 */
// PORTING NOTE: Only used by web multi-tab tests.
export class MultiClientSpecBuilder extends SpecBuilder {
  // TODO(multitab): Consider merging this with SpecBuilder.
  private activeClientIndex = -1;

  private clientStates: ClientMemoryState[] = [];

  protected get clientState(): ClientMemoryState {
    if (!this.clientStates[this.activeClientIndex]) {
      this.clientStates[this.activeClientIndex] = new ClientMemoryState();
    }
    return this.clientStates[this.activeClientIndex];
  }

  client(clientIndex: number): MultiClientSpecBuilder {
    // Since `currentStep` is fully self-contained and does not rely on previous
    // state, we don't need to use a different SpecBuilder instance for each
    // client.
    this.nextStep();
    this.activeClientIndex = clientIndex;
    this.config.numClients = Math.max(
      this.config.numClients,
      this.activeClientIndex + 1
    );
    return this;
  }

  protected nextStep(): void {
    if (this.currentStep !== null) {
      this.currentStep.clientIndex = this.activeClientIndex;
    }
    super.nextStep();
  }
<<<<<<< HEAD

  withGCEnabled(gcEnabled: boolean): MultiClientSpecBuilder {
    super.withGCEnabled(gcEnabled);
    return this;
  }

  userListens(query: Query, resumeToken?: string): MultiClientSpecBuilder {
    super.userListens(query, resumeToken);
    return this;
  }

  restoreListen(query: Query, resumeToken: string): MultiClientSpecBuilder {
    super.restoreListen(query, resumeToken);
    return this;
  }

  userUnlistens(query: Query): MultiClientSpecBuilder {
    super.userUnlistens(query);
    return this;
  }

  userSets(key: string, value: JsonObject<AnyJs>): MultiClientSpecBuilder {
    super.userSets(key, value);
    return this;
  }

  userPatches(key: string, value: JsonObject<AnyJs>): MultiClientSpecBuilder {
    super.userPatches(key, value);
    return this;
  }

  userDeletes(key: string): MultiClientSpecBuilder {
    super.userDeletes(key);
    return this;
  }

  becomeHidden(): MultiClientSpecBuilder {
    super.becomeHidden();
    return this;
  }

  becomeVisible(): MultiClientSpecBuilder {
    super.becomeVisible();
    return this;
  }

  runTimer(timerId: TimerId): MultiClientSpecBuilder {
    super.runTimer(timerId);
    return this;
  }

  drainQueue(options?: {
    expectUserCallback: boolean;
  }): MultiClientSpecBuilder {
    super.drainQueue(options);
    return this;
  }

  changeUser(uid: string | null): MultiClientSpecBuilder {
    super.changeUser(uid);
    return this;
  }

  disableNetwork(): MultiClientSpecBuilder {
    super.disableNetwork();
    return this;
  }

  enableNetwork(): MultiClientSpecBuilder {
    super.enableNetwork();
    return this;
  }

  restart(): MultiClientSpecBuilder {
    super.restart();
    return this;
  }

  expectActiveTargets(...targets): MultiClientSpecBuilder {
    super.expectActiveTargets(...targets);
    return this;
  }

  expectLimboDocs(...keys): MultiClientSpecBuilder {
    super.expectLimboDocs(...keys);
    return this;
  }

  ackLimbo(
    version: TestSnapshotVersion,
    doc: Document | NoDocument
  ): MultiClientSpecBuilder {
    super.ackLimbo(version, doc);
    return this;
  }

  watchRemovesLimboTarget(doc: Document | NoDocument): MultiClientSpecBuilder {
    super.watchRemovesLimboTarget(doc);
    return this;
  }

  writeAcks(
    version: TestSnapshotVersion,
    options?: { expectUserCallback: boolean }
  ): MultiClientSpecBuilder {
    super.writeAcks(version, options);
    return this;
  }

  failWrite(
    err: RpcError,
    options?: { expectUserCallback: boolean }
  ): MultiClientSpecBuilder {
    super.failWrite(err, options);
    return this;
  }

  watchAcks(query: Query): MultiClientSpecBuilder {
    super.watchAcks(query);
    return this;
  }

  watchCurrents(query: Query, resumeToken: string): MultiClientSpecBuilder {
    super.watchCurrents(query, resumeToken);
    return this;
  }

  watchRemoves(query: Query, cause?: RpcError): MultiClientSpecBuilder {
    super.watchRemoves(query, cause);
    return this;
  }

  watchSends(
    targets: { affects?: Query[]; removed?: Query[] },
    ...docs
  ): MultiClientSpecBuilder {
    super.watchSends(targets, ...docs);
    return this;
  }

  watchRemovesDoc(key: DocumentKey, ...targets): MultiClientSpecBuilder {
    super.watchRemovesDoc(key, ...targets);
    return this;
  }

  watchFilters(queries: Query[], ...docs): MultiClientSpecBuilder {
    super.watchFilters(queries, ...docs);
    return this;
  }

  watchResets(...queries): MultiClientSpecBuilder {
    super.watchResets(...queries);
    return this;
  }

  watchSnapshots(version: TestSnapshotVersion): MultiClientSpecBuilder {
    super.watchSnapshots(version);
    return this;
  }

  watchAcksFull(
    query: Query,
    version: TestSnapshotVersion,
    ...docs
  ): MultiClientSpecBuilder {
    super.watchAcksFull(query, version, ...docs);
    return this;
  }

  watchStreamCloses(error: Code): MultiClientSpecBuilder {
    super.watchStreamCloses(error);
    return this;
  }

  expectEvents(
    query: Query,
    events: {
      fromCache?: boolean;
      hasPendingWrites?: boolean;
      added?: Document[];
      modified?: Document[];
      removed?: Document[];
      metadata?: Document[];
      errorCode?: Code;
    }
  ): MultiClientSpecBuilder {
    super.expectEvents(query, events);
    return this;
  }

  expectWatchStreamRequestCount(num: number): MultiClientSpecBuilder {
    super.expectWatchStreamRequestCount(num);
    return this;
  }

  expectNumOutstandingWrites(num: number): MultiClientSpecBuilder {
    super.expectNumOutstandingWrites(num);
    return this;
  }

  expectNumActiveClients(num: number): MultiClientSpecBuilder {
    super.expectNumActiveClients(num);
    return this;
  }

  expectPrimaryState(isPrimary: boolean): MultiClientSpecBuilder {
    super.expectPrimaryState(isPrimary);
    return this;
  }

  expectWriteStreamRequestCount(num: number): MultiClientSpecBuilder {
    super.expectWriteStreamRequestCount(num);
    return this;
  }

  shutdown(): MultiClientSpecBuilder {
    super.shutdown();
    return this;
  }
=======
>>>>>>> a859ec54
}

/** Starts a new single-client SpecTest. */
export function spec(): SpecBuilder {
  return new SpecBuilder();
}

/** Starts a new multi-client SpecTest. */
// PORTING NOTE: Only used by web multi-tab tests.
export function client(num: number): MultiClientSpecBuilder {
  return new MultiClientSpecBuilder().client(num);
}<|MERGE_RESOLUTION|>--- conflicted
+++ resolved
@@ -267,11 +267,7 @@
     return this;
   }
 
-<<<<<<< HEAD
-  drainQueue(options?: { expectUserCallback: boolean }): SpecBuilder {
-=======
-  drainQueue(): this {
->>>>>>> a859ec54
+  drainQueue(options?: { expectUserCallback: boolean }): this {
     this.nextStep();
     this.currentStep = {
       drainQueue: {
@@ -796,228 +792,6 @@
     }
     super.nextStep();
   }
-<<<<<<< HEAD
-
-  withGCEnabled(gcEnabled: boolean): MultiClientSpecBuilder {
-    super.withGCEnabled(gcEnabled);
-    return this;
-  }
-
-  userListens(query: Query, resumeToken?: string): MultiClientSpecBuilder {
-    super.userListens(query, resumeToken);
-    return this;
-  }
-
-  restoreListen(query: Query, resumeToken: string): MultiClientSpecBuilder {
-    super.restoreListen(query, resumeToken);
-    return this;
-  }
-
-  userUnlistens(query: Query): MultiClientSpecBuilder {
-    super.userUnlistens(query);
-    return this;
-  }
-
-  userSets(key: string, value: JsonObject<AnyJs>): MultiClientSpecBuilder {
-    super.userSets(key, value);
-    return this;
-  }
-
-  userPatches(key: string, value: JsonObject<AnyJs>): MultiClientSpecBuilder {
-    super.userPatches(key, value);
-    return this;
-  }
-
-  userDeletes(key: string): MultiClientSpecBuilder {
-    super.userDeletes(key);
-    return this;
-  }
-
-  becomeHidden(): MultiClientSpecBuilder {
-    super.becomeHidden();
-    return this;
-  }
-
-  becomeVisible(): MultiClientSpecBuilder {
-    super.becomeVisible();
-    return this;
-  }
-
-  runTimer(timerId: TimerId): MultiClientSpecBuilder {
-    super.runTimer(timerId);
-    return this;
-  }
-
-  drainQueue(options?: {
-    expectUserCallback: boolean;
-  }): MultiClientSpecBuilder {
-    super.drainQueue(options);
-    return this;
-  }
-
-  changeUser(uid: string | null): MultiClientSpecBuilder {
-    super.changeUser(uid);
-    return this;
-  }
-
-  disableNetwork(): MultiClientSpecBuilder {
-    super.disableNetwork();
-    return this;
-  }
-
-  enableNetwork(): MultiClientSpecBuilder {
-    super.enableNetwork();
-    return this;
-  }
-
-  restart(): MultiClientSpecBuilder {
-    super.restart();
-    return this;
-  }
-
-  expectActiveTargets(...targets): MultiClientSpecBuilder {
-    super.expectActiveTargets(...targets);
-    return this;
-  }
-
-  expectLimboDocs(...keys): MultiClientSpecBuilder {
-    super.expectLimboDocs(...keys);
-    return this;
-  }
-
-  ackLimbo(
-    version: TestSnapshotVersion,
-    doc: Document | NoDocument
-  ): MultiClientSpecBuilder {
-    super.ackLimbo(version, doc);
-    return this;
-  }
-
-  watchRemovesLimboTarget(doc: Document | NoDocument): MultiClientSpecBuilder {
-    super.watchRemovesLimboTarget(doc);
-    return this;
-  }
-
-  writeAcks(
-    version: TestSnapshotVersion,
-    options?: { expectUserCallback: boolean }
-  ): MultiClientSpecBuilder {
-    super.writeAcks(version, options);
-    return this;
-  }
-
-  failWrite(
-    err: RpcError,
-    options?: { expectUserCallback: boolean }
-  ): MultiClientSpecBuilder {
-    super.failWrite(err, options);
-    return this;
-  }
-
-  watchAcks(query: Query): MultiClientSpecBuilder {
-    super.watchAcks(query);
-    return this;
-  }
-
-  watchCurrents(query: Query, resumeToken: string): MultiClientSpecBuilder {
-    super.watchCurrents(query, resumeToken);
-    return this;
-  }
-
-  watchRemoves(query: Query, cause?: RpcError): MultiClientSpecBuilder {
-    super.watchRemoves(query, cause);
-    return this;
-  }
-
-  watchSends(
-    targets: { affects?: Query[]; removed?: Query[] },
-    ...docs
-  ): MultiClientSpecBuilder {
-    super.watchSends(targets, ...docs);
-    return this;
-  }
-
-  watchRemovesDoc(key: DocumentKey, ...targets): MultiClientSpecBuilder {
-    super.watchRemovesDoc(key, ...targets);
-    return this;
-  }
-
-  watchFilters(queries: Query[], ...docs): MultiClientSpecBuilder {
-    super.watchFilters(queries, ...docs);
-    return this;
-  }
-
-  watchResets(...queries): MultiClientSpecBuilder {
-    super.watchResets(...queries);
-    return this;
-  }
-
-  watchSnapshots(version: TestSnapshotVersion): MultiClientSpecBuilder {
-    super.watchSnapshots(version);
-    return this;
-  }
-
-  watchAcksFull(
-    query: Query,
-    version: TestSnapshotVersion,
-    ...docs
-  ): MultiClientSpecBuilder {
-    super.watchAcksFull(query, version, ...docs);
-    return this;
-  }
-
-  watchStreamCloses(error: Code): MultiClientSpecBuilder {
-    super.watchStreamCloses(error);
-    return this;
-  }
-
-  expectEvents(
-    query: Query,
-    events: {
-      fromCache?: boolean;
-      hasPendingWrites?: boolean;
-      added?: Document[];
-      modified?: Document[];
-      removed?: Document[];
-      metadata?: Document[];
-      errorCode?: Code;
-    }
-  ): MultiClientSpecBuilder {
-    super.expectEvents(query, events);
-    return this;
-  }
-
-  expectWatchStreamRequestCount(num: number): MultiClientSpecBuilder {
-    super.expectWatchStreamRequestCount(num);
-    return this;
-  }
-
-  expectNumOutstandingWrites(num: number): MultiClientSpecBuilder {
-    super.expectNumOutstandingWrites(num);
-    return this;
-  }
-
-  expectNumActiveClients(num: number): MultiClientSpecBuilder {
-    super.expectNumActiveClients(num);
-    return this;
-  }
-
-  expectPrimaryState(isPrimary: boolean): MultiClientSpecBuilder {
-    super.expectPrimaryState(isPrimary);
-    return this;
-  }
-
-  expectWriteStreamRequestCount(num: number): MultiClientSpecBuilder {
-    super.expectWriteStreamRequestCount(num);
-    return this;
-  }
-
-  shutdown(): MultiClientSpecBuilder {
-    super.shutdown();
-    return this;
-  }
-=======
->>>>>>> a859ec54
 }
 
 /** Starts a new single-client SpecTest. */
